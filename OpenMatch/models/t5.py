--- conflicted
+++ resolved
@@ -10,9 +10,5 @@
     def forward(self,input_ids,attention_mask,labels,label):       
         output=self.t5(input_ids=input_ids,labels=labels,attention_mask=attention_mask,return_dict=True)        
         logits=output.logits
-<<<<<<< HEAD
-        
-=======
->>>>>>> e88d8adc
         batch_score=logits[:,0,[10747,10998]]
         return batch_score
