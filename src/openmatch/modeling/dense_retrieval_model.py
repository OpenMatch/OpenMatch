# Adapted from Tevatron (https://github.com/texttron/tevatron)

import copy
import importlib
import json
import logging
import os
from dataclasses import dataclass
from typing import Dict, Optional

import torch
import torch.distributed as dist
import torch.nn as nn
import torch.nn.functional as F
from torch import Tensor
from transformers import (AutoConfig, AutoModel, BatchEncoding,
                          PreTrainedModel, T5EncoderModel)
from transformers.modeling_outputs import ModelOutput

from ..arguments import DataArguments
from ..arguments import DRTrainingArguments as TrainingArguments
from ..arguments import ModelArguments
from ..utils import mean_pooling
from .linear import LinearHead

logger = logging.getLogger(__name__)


@dataclass
class DROutput(ModelOutput):
    q_reps: Tensor = None
    p_reps: Tensor = None
    loss: Tensor = None
    scores: Tensor = None


class DRModel(nn.Module):
    def __init__(
            self,
            lm_q: PreTrainedModel,
            lm_p: PreTrainedModel,
            tied: bool = True,
            feature: str = "last_hidden_state",
            pooling: str = "first",
            head_q: nn.Module = None,
            head_p: nn.Module = None,
            normalize: bool = False,
            model_args: ModelArguments = None,
            data_args: DataArguments = None,
            train_args: TrainingArguments = None,
    ):
        super().__init__()

        self.tied = tied
        self.lm_q = lm_q
        self.lm_p = lm_p
        self.head_q = head_q
        self.head_p = head_p

        self.feature = feature
        self.pooling = pooling
        self.normalize = normalize

        self.model_args = model_args
        self.train_args = train_args
        self.data_args = data_args

        if train_args is not None:
            if train_args.distillation:
                self.loss_fn = nn.MSELoss() if train_args.distil_mode == "pairwise" else nn.KLDivLoss()
            else:
                self.loss_fn = nn.CrossEntropyLoss(reduction='mean')

            if train_args.negatives_x_device:
                if not dist.is_initialized():
                    raise ValueError(
                        'Distributed training has not been initialized for representation all gather.')
                self.process_rank = dist.get_rank()
                self.world_size = dist.get_world_size()

    def _get_config_dict(self):
        config = {
            "tied": self.tied,
            "plm_backbone": {
                "type": type(self.lm_q).__name__,
                "feature": self.feature,
            },
            "pooling": self.pooling,
            "linear_head": bool(self.head_q),
            "normalize": self.normalize,
        }
        return config

    def forward(
            self,
            query: Dict[str, Tensor] = None,
            passage: Dict[str, Tensor] = None,
            positive: Dict[str, Tensor] = None,
            negative: Dict[str, Tensor] = None,
            score: Tensor = None,
    ):

        q_hidden, q_reps = self.encode_query(
            query)  # (batch_size, hidden_size)

        if self.train_args.distillation:

            if self.train_args.distil_mode == "pairwise":

                pos_hidden, pos_reps = self.encode_passage(positive)
                neg_hidden, neg_reps = self.encode_passage(negative)
                scores_pos = torch.sum(q_reps * pos_reps, dim=1)
                scores_neg = torch.sum(q_reps * neg_reps, dim=1)
                margin_pred = scores_pos - scores_neg
                loss = self.loss_fn(margin_pred, score)
                return DROutput(q_reps=q_reps, p_reps=pos_reps, loss=loss, scores=torch.stack([scores_pos, scores_neg], dim=1))

            else:  # listwise
                # (batch_size * n_passages, hidden_size)
                p_hidden, p_reps = self.encode_passage(passage)
                batch_size = q_reps.shape[0]
                # (batch_size, n_passages, hidden_size)
                p_reps = p_reps.view(batch_size, -1, p_reps.shape[-1])
                # (batch_size, n_passages, hidden_size)
                q_reps_expanded = q_reps.unsqueeze(
                    1).expand(-1, p_reps.shape[1], -1)
                # (batch_size, n_passages)
                scores_pred = torch.sum(q_reps_expanded * p_reps, dim=2)
                scores_pred = F.log_softmax(scores_pred, dim=1)
                score = F.softmax(score, dim=1)
                loss = self.loss_fn(scores_pred, score)
                return DROutput(q_reps=q_reps, p_reps=p_reps, loss=loss, scores=scores_pred)

        else:

            p_hidden, p_reps = self.encode_passage(passage)

            if q_reps is None or p_reps is None:
                return DROutput(
                    q_reps=q_reps,
                    p_reps=p_reps
                )

            # if self.training:
            if self.train_args.negatives_x_device:
                q_reps = self.dist_gather_tensor(q_reps)
                p_reps = self.dist_gather_tensor(p_reps)

            effective_bsz = self.train_args.per_device_train_batch_size * self.world_size \
                if self.train_args.negatives_x_device \
                else self.train_args.per_device_train_batch_size

            scores = torch.matmul(q_reps, p_reps.transpose(0, 1))

            target = torch.arange(
                scores.size(0),
                device=scores.device,
                dtype=torch.long
            )
            target = target * self.data_args.train_n_passages

            loss = self.loss_fn(scores, target)

            if self.training and self.train_args.negatives_x_device:
                loss = loss * self.world_size  # counter average weight reduction
            return DROutput(
                loss=loss,
                scores=scores,
                q_reps=q_reps,
                p_reps=p_reps
            )

    def encode(self, items, model, head, is_q=False):
        if items is None:
            return None, None
        items = BatchEncoding(items)
<<<<<<< HEAD
        if "T5" in type(model).__name__ and not self.model_args.encoder_only:
            decoder_input_ids = torch.zeros((items.input_ids.shape[0], 1), dtype=torch.long).to(items.input_ids.device)
            items_out = model(**items, decoder_input_ids=decoder_input_ids, output_hidden_states=True, return_dict=True)
            if hasattr(items_out,'last_hidden_state'):
                hidden = items_out.last_hidden_state
                reps = hidden[:, 0, :]
            else:
                hidden = items_out.decoder_hidden_states[-1]
                reps = hidden[:, 0, :]
=======
        # Use decoder, if not configured to use encoder only AND if model is not an encoder-only model
        if ("T5" in type(model).__name__) and (not self.model_args.encoder_only) and (type(model).__name__ != "T5EncoderModel"):
            decoder_input_ids = torch.zeros(
                (items.input_ids.shape[0], 1), dtype=torch.long).to(items.input_ids.device)
            items_out = model(
                **items, decoder_input_ids=decoder_input_ids, return_dict=True)
            hidden = items_out.last_hidden_state
            reps = hidden[:, 0, :]
>>>>>>> 86adfc99
        elif "CLIP" in type(model).__name__:
            reps = hidden = items_out = model.get_text_features(
                **items, return_dict=True) if is_q else model.get_image_features(**items, return_dict=True)
        else:
            items_out = model(**items, return_dict=True)
            hidden = getattr(items_out, self.feature)
            if self.pooling == "first":
                reps = hidden[:, 0, :]
            elif self.pooling == "mean":
                reps = mean_pooling(hidden, items.attention_mask)
            elif self.pooling == "no":
                reps = hidden
            else:
                raise ValueError(
                    "Unknown pooling type: {}".format(self.pooling))
        if head is not None:
            reps = head(reps)  # D * d
        if self.normalize:
            reps = F.normalize(reps, dim=1)
        return hidden, reps

    def encode_passage(self, psg):
        return self.encode(psg, self.lm_p, self.head_p)

    def encode_query(self, qry):
        return self.encode(qry, self.lm_q, self.head_q)

    @classmethod
    def build(
            cls,
            model_args: ModelArguments,
            model_name_or_path: str = None,
            data_args: DataArguments = None,
            train_args: TrainingArguments = None,
            **hf_kwargs,
    ):
        model_name_or_path = model_name_or_path or model_args.model_name_or_path
        # load local
        config = None
        head_q = head_p = None
        if os.path.exists(os.path.join(model_name_or_path, "openmatch_config.json")):
            with open(os.path.join(model_name_or_path, "openmatch_config.json")) as f:
                config = json.load(f)

        if os.path.isdir(model_name_or_path) and config is not None:  # an OpenMatch model
            tied = config["tied"]
            if tied:
                logger.info(f'loading model weight from {model_name_or_path}')
                model_name = config["plm_backbone"]["type"]
                model_class = getattr(
                    importlib.import_module("transformers"), model_name)
                lm_q = lm_p = model_class.from_pretrained(
                    model_name_or_path,
                    **hf_kwargs
                )
                if config["linear_head"]:
                    head_q = head_p = LinearHead.load(model_name_or_path)
            else:
                _qry_model_path = os.path.join(
                    model_name_or_path, 'query_model')
                _psg_model_path = os.path.join(
                    model_name_or_path, 'passage_model')
                _qry_head_path = os.path.join(model_name_or_path, 'query_head')
                _psg_head_path = os.path.join(
                    model_name_or_path, 'passage_head')

                logger.info(
                    f'loading query model weight from {_qry_model_path}')
                model_name = config["plm_backbone"]["lm_q_type"]
                model_class = getattr(
                    importlib.import_module("transformers"), model_name)
                if os.path.exists(os.path.join(_qry_model_path, "config.json")):
                    logger.info(
                        f'loading query model config from {_qry_model_path}')
                    qry_model_config = AutoConfig.from_pretrained(
                        _qry_model_path)
                    hf_kwargs["config"] = qry_model_config
                lm_q = model_class.from_pretrained(
                    _qry_model_path,
                    **hf_kwargs
                )

                logger.info(
                    f'loading passage model weight from {_psg_model_path}')
                model_name = config["plm_backbone"]["lm_p_type"]
                model_class = getattr(
                    importlib.import_module("transformers"), model_name)
                if os.path.exists(os.path.join(_psg_model_path, "config.json")):
                    logger.info(
                        f'loading passage model config from {_psg_model_path}')
                    psg_model_config = AutoConfig.from_pretrained(
                        _psg_model_path)
                    hf_kwargs["config"] = psg_model_config
                lm_p = model_class.from_pretrained(
                    _psg_model_path,
                    **hf_kwargs
                )

                if config["linear_head"]:
                    head_q = LinearHead.load(_qry_head_path)
                    head_p = LinearHead.load(_psg_head_path)
        else:  # a Huggingface model
            tied = not model_args.untie_encoder
            model_class = T5EncoderModel if model_args.encoder_only else AutoModel
            lm_q = model_class.from_pretrained(model_name_or_path, **hf_kwargs)
            lm_p = copy.deepcopy(lm_q) if not tied else lm_q
            if model_args.add_linear_head:
                head_q = LinearHead(
                    model_args.projection_in_dim, model_args.projection_out_dim)
                head_p = copy.deepcopy(head_q) if not tied else head_q

        model = cls(
            lm_q=lm_q,
            lm_p=lm_p,
            tied=tied,
            feature=model_args.feature if config is None else config["plm_backbone"]["feature"],
            pooling=model_args.pooling if config is None else config["pooling"],
            head_q=head_q,
            head_p=head_p,
            normalize=model_args.normalize if config is None else config["normalize"],
            model_args=model_args,
            data_args=data_args,
            train_args=train_args,
        )
        return model

    def save(self, output_dir: str):
        if not self.tied:
            os.makedirs(os.path.join(output_dir, 'query_model'))
            os.makedirs(os.path.join(output_dir, 'passage_model'))
            self.lm_q.save_pretrained(os.path.join(output_dir, 'query_model'))
            self.lm_p.save_pretrained(
                os.path.join(output_dir, 'passage_model'))
            if self.head_q is not None:
                self.head_q.save(os.path.join(output_dir, 'query_head'))
                self.head_p.save(os.path.join(output_dir, 'passage_head'))
        else:
            self.lm_q.save_pretrained(output_dir)
            if self.head_q is not None:
                self.head_q.save(output_dir)

        with open(os.path.join(output_dir, 'openmatch_config.json'), 'w') as f:
            json.dump(self._get_config_dict(), f, indent=4)

    def dist_gather_tensor(self, t: Optional[torch.Tensor]):
        if t is None:
            return None
        t = t.contiguous()

        all_tensors = [torch.empty_like(t) for _ in range(self.world_size)]
        dist.all_gather(all_tensors, t)

        all_tensors[self.process_rank] = t
        all_tensors = torch.cat(all_tensors, dim=0)

        return all_tensors


class DRModelForInference(DRModel):

    def __init__(self, *args, **kwargs):
        super().__init__(*args, **kwargs)
        # self.eval()

    @torch.no_grad()
    def encode_passage(self, psg):
        return super(DRModelForInference, self).encode_passage(psg)

    @torch.no_grad()
    def encode_query(self, qry):
        return super(DRModelForInference, self).encode_query(qry)

    def forward(
            self,
            query: Dict[str, Tensor] = None,
            passage: Dict[str, Tensor] = None,
    ):
        q_hidden, q_reps = self.encode_query(query)
        p_hidden, p_reps = self.encode_passage(passage)
        return DROutput(q_reps=q_reps, p_reps=p_reps)<|MERGE_RESOLUTION|>--- conflicted
+++ resolved
@@ -174,26 +174,18 @@
         if items is None:
             return None, None
         items = BatchEncoding(items)
-<<<<<<< HEAD
-        if "T5" in type(model).__name__ and not self.model_args.encoder_only:
-            decoder_input_ids = torch.zeros((items.input_ids.shape[0], 1), dtype=torch.long).to(items.input_ids.device)
-            items_out = model(**items, decoder_input_ids=decoder_input_ids, output_hidden_states=True, return_dict=True)
+        # Use decoder, if not configured to use encoder only AND if model is not an encoder-only model
+        if ("T5" in type(model).__name__) and (not self.model_args.encoder_only) and (type(model).__name__ != "T5EncoderModel"):
+            decoder_input_ids = torch.zeros(
+                (items.input_ids.shape[0], 1), dtype=torch.long).to(items.input_ids.device)
+            items_out = model(
+                **items, decoder_input_ids=decoder_input_ids, return_dict=True)
             if hasattr(items_out,'last_hidden_state'):
                 hidden = items_out.last_hidden_state
                 reps = hidden[:, 0, :]
             else:
                 hidden = items_out.decoder_hidden_states[-1]
                 reps = hidden[:, 0, :]
-=======
-        # Use decoder, if not configured to use encoder only AND if model is not an encoder-only model
-        if ("T5" in type(model).__name__) and (not self.model_args.encoder_only) and (type(model).__name__ != "T5EncoderModel"):
-            decoder_input_ids = torch.zeros(
-                (items.input_ids.shape[0], 1), dtype=torch.long).to(items.input_ids.device)
-            items_out = model(
-                **items, decoder_input_ids=decoder_input_ids, return_dict=True)
-            hidden = items_out.last_hidden_state
-            reps = hidden[:, 0, :]
->>>>>>> 86adfc99
         elif "CLIP" in type(model).__name__:
             reps = hidden = items_out = model.get_text_features(
                 **items, return_dict=True) if is_q else model.get_image_features(**items, return_dict=True)
